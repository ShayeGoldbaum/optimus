--- conflicted
+++ resolved
@@ -23,17 +23,10 @@
         The type of acoustic source used.
     medium : optimus.material.Material
         The propagating medium.
-<<<<<<< HEAD
     field_locations : _np.ndarray of size (3, N)
         The coordinates of the locations at which the incident field
         is evaluated.
     normals : _np.ndarray of size (3, N)
-=======
-    field_locations : np.ndarray of size (3, N)
-        The coordinates of the locations at which the incident field
-        is evaluated.
-    normals : np.ndarray of size (3, N)
->>>>>>> c4bbc8d2
         The coordinates of the unit normal vectors for evaluation of the
         pressure normal gradient on the surface of scatterers.
     verbose : boolean
@@ -89,17 +82,10 @@
         with weighting for its amplitude.
         Sets the following class attributes.
         ----------
-<<<<<<< HEAD
             source_locations : _np.ndarray of size (3, N_sourcepoints)
                 The 3D location of each point source.
             source_weights : _np.ndarray of size (N_sourcepoints)
                 The weighting of each point source.
-=======
-        source_locations : np.ndarray of size (3, N_sourcepoints)
-            The 3D location of each point source.
-        source_weights : np.ndarray of size (N_sourcepoints,)
-            The weighting of each point source.
->>>>>>> c4bbc8d2
         """
 
         if self.source.type == "piston":
@@ -108,16 +94,9 @@
                 surface_area_weighting,
             ) = self.define_source_points_in_reference_piston()
         elif self.source.type == "bowl":
-<<<<<<< HEAD
             source_locations_inside_element = (
                 self.define_source_points_in_reference_bowl()
             )
-=======
-            (
-                source_locations_inside_element,
-                surface_area_weighting,
-            ) = self.define_source_points_in_reference_bowl()
->>>>>>> c4bbc8d2
         else:
             raise NotImplementedError
 
@@ -137,11 +116,7 @@
 
         velocity_weighting = _np.full(n_sources, self.source.velocity)
 
-<<<<<<< HEAD
-        self.source_weights = self.surface_area_weighting * velocity_weighting
-=======
         self.source_weights = surface_area_weighting * velocity_weighting
->>>>>>> c4bbc8d2
 
     def define_source_points_in_reference_piston(self):
         """
@@ -149,21 +124,13 @@
         that is, the source points on a rectangular grid, located
         in the plane z=0, centered at the origin, and inside a
         disk of the specified radius.
-<<<<<<< HEAD
-=======
-
->>>>>>> c4bbc8d2
         The resolution of the points is determined by the specified
         number of point sources per wavelength. If zero points per
         wavelength is specified, return the center of the disk as
         the only source point.
-<<<<<<< HEAD
+
         The surface area weighting is uniform.
-=======
-
-        The surface area weighting is uniform.
-
->>>>>>> c4bbc8d2
+
         Returns
         -------
         source_locations_inside_element : np.ndarray of size (3, N_points)
@@ -207,17 +174,10 @@
             distance = _np.linalg.norm(source_vector[:2, :], axis=0)
             inside = distance <= self.source.radius
             source_locations_inside_element = source_vector[:, inside]
-<<<<<<< HEAD
-
-            n_sources = source_locations_inside_element.shape[1]
-
-            surface_area_weighting = _np.pi * self.source.radius**2 / n_sources
-=======
 
         n_sources = source_locations_inside_element.shape[1]
 
         surface_area_weighting = _np.pi * self.source.radius**2 / n_sources
->>>>>>> c4bbc8d2
 
         return source_locations_inside_element, surface_area_weighting
 
@@ -230,20 +190,13 @@
         The bowl is defined by its outer radius and radius of
         curvature. A circular aperture may be defined by specifying
         an inner radius.
-<<<<<<< HEAD
+
         The resolution of the points is determined by the specified
         number of point sources per wavelength which must be strictly
         positive.
+
         The surface area weighting is uniform.
-=======
-
-        The resolution of the points is determined by the specified
-        number of point sources per wavelength which must be strictly
-        positive.
-
-        The surface area weighting is uniform.
-
->>>>>>> c4bbc8d2
+
         Returns
         -------
         source_locations_inside_element : np.ndarray of size (3, N_points)
@@ -282,10 +235,6 @@
         azimuthal_angle_mesh_param = azimuthal_angle_discretisation_param[
             azimuthal_angle_discretisation_param > 0
         ].sum()
-<<<<<<< HEAD
-=======
-
->>>>>>> c4bbc8d2
         surface_area_weighting = (
             4
             * _np.pi
@@ -321,11 +270,7 @@
             z = self.source.radius_of_curvature * _np.cos(elevation_angle[m])
             if inner_radius_threshold <= z <= outer_radius_threshold:
                 sintheta = self.source.radius_of_curvature * _np.sin(elevation_angle[m])
-<<<<<<< HEAD
                 azimuthal_angle = [
-=======
-                phi = [
->>>>>>> c4bbc8d2
                     2 * _np.pi * (n + 1) / azimuthal_angle_discretisation_param[m]
                     for n in range(azimuthal_angle_discretisation_param[m])
                 ]
@@ -334,9 +279,9 @@
                     y_source.append(sintheta * _np.sin(azimuthal_angle_idx))
                     z_source.append(z)
 
-        x_source = _np.array(x_source)
+        x_source = _np.array(x_source) + self.source.radius_of_curvature
         y_source = _np.array(y_source)
-        z_source = _np.array(z_source) + self.source.radius_of_curvature
+        z_source = _np.array(z_source) 
 
         source_locations_inside_element = _np.vstack((x_source, y_source, z_source))
 
@@ -525,11 +470,7 @@
 
 
 @_njit(parallel=True)
-<<<<<<< HEAD
-def calculate_field_from_point_sources_numba(
-=======
 def calc_greens_functions_in_observation_points_numba(
->>>>>>> c4bbc8d2
     locations_source, locations_observation, wavenumber, source_weights
 ):
     """
@@ -566,37 +507,13 @@
         locations_observation, dtype=_np.complex128
     )
 
-<<<<<<< HEAD
-    # outer_loop = "for i in prange(locations_observation.shape[1]):"
-    # inner_loop = "for j in range(locations_source.shape[1]):"
-    # if locations_observation.shape[1] > locations_source.shape[1]:
-    #     parallelisation_over_observation_points = True
-    #     outer_loop_range = prange(locations_observation.shape[1])
-    #     inner_loop_range = range(locations_source.shape[1])
-    #     outer_loop_index = "i"
-    #     inner_loop_index = "j"
-    # else:
-    # parallelisation_over_observation_points = False
-    # outer_loop_range = prange(locations_source.shape[1])
-    # inner_loop_range = prange(locations_observation.shape[1])
-    # outer_loop_index = "j"
-    # inner_loop_index = "i"
-
-=======
->>>>>>> c4bbc8d2
     for i in _prange(locations_observation.shape[1]):
         temp_greens_function_in_observation_points_scaled = 0.0
         temp_greens_gradient_in_observation_points_scaled = _np.zeros(
             3, dtype=_np.complex128
         )
-<<<<<<< HEAD
         differences_between_all_points = _np.zeros(3, dtype=_np.float64)
         for j in range(locations_source.shape[1]):
-=======
-        differences_between_all_points = _np.array([0.0, 0.0, 0.0])
-        for j in range(locations_source.shape[1]):
-
->>>>>>> c4bbc8d2
             # TODO: find out if differences_between_all_points can be
             # calculated more neatly. It seems that Numba has an issue
             # when subtracting numpy arrays. np.subtract does not work
@@ -702,15 +619,9 @@
         return (2j * _np.pi * frequency * density) * values
 
     (
-<<<<<<< HEAD
-        greens_function_in_observation_points_scaled,
-        greens_gradient_in_observation_points_scaled,
-    ) = calculate_field_from_point_sources_numba(
-=======
         greens_function_in_observation_points,
         greens_gradient_in_observation_points,
     ) = calc_greens_functions_in_observation_points_numba(
->>>>>>> c4bbc8d2
         locations_source, locations_observation, wavenumber, source_weights
     )
 
